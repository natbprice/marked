--- conflicted
+++ resolved
@@ -45,15 +45,8 @@
   	.Call("makeZtildeIdx", ID=id, zvec=zvec, PACKAGE="marked")
   	}
   ### Initial values
-<<<<<<< HEAD
   if(is.null(initial)) beta <- cjs.initial(dml,imat=imat,link="probit")
-  else beta <- set.initial(c("Phi","p"),dml,initial)
-=======
-  if(is.null(initial))
-	  beta <- cjs.initial(dml,imat=imat,link="probit")
-  else
-	  beta <- set.initial(c("Phi","p"),dml,initial)$par
->>>>>>> 5e35a721
+  else beta <- set.initial(c("Phi","p"),dml,initial)$par
   beta.z <- beta$Phi	
   beta.y <- beta$p	  
   ### DATA MANIPULATION ###
